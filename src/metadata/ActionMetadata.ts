import {ParamMetadata} from "./ParamMetadata";
import {ActionMetadataArgs} from "./args/ActionMetadataArgs";
import {ActionType} from "./types/ActionType";
import {ControllerMetadata} from "./ControllerMetadata";
import {ResponseHandlerMetadata} from "./ResponseHandleMetadata";
import {UseMetadata} from "./UseMetadata";
import {ClassTransformOptions} from "class-transformer";
import {Action} from "../Action";
import {InterceptorMetadata} from "./InterceptorMetadata";

/**
 * Action metadata.
 */
export class ActionMetadata {

    // -------------------------------------------------------------------------
    // Properties
    // -------------------------------------------------------------------------

    /**
     * Action's controller.
     */
    controllerMetadata: ControllerMetadata;

    /**
     * Action's parameters.
     */
    params: ParamMetadata[];

    /**
     * Action's use metadatas.
     */
    uses: UseMetadata[];

    /**
     * Action's use interceptors.
     */
    interceptors: InterceptorMetadata[];

    /**
     * Class on which's method this action is attached.
     */
    target: Function;

    /**
     * Object's method that will be executed on this action.
     */
    method: string;

    /**
     * Action type represents http method used for the registered route. Can be one of the value defined in ActionTypes
     * class.
     */
    type: ActionType;

    /**
     * Route to be registered for the action.
     */
    route: string | RegExp;

    /**
     * Full route to this action (includes controller base route).
     */
    fullRoute: string | RegExp;

    /**
     * Indicates if this action uses Body.
     */
    isBodyUsed: boolean;

    /**
     * Indicates if this action uses Uploaded File.
     */
    isFileUsed: boolean;

    /**
     * Indicates if this action uses Uploaded Files.
     */
    isFilesUsed: boolean;

    /**
     * Indicates if controller of this action is json-typed.
     */
    isJsonTyped: boolean;

    /**
     * Indicates if this action uses Authorized decorator.
     */
    isAuthorizedUsed: boolean;

    /**
     * Class-transformer options for the action response content.
     */
    responseClassTransformOptions: ClassTransformOptions;

    /**
     * Http code to be used on undefined action returned content.
     */
    undefinedResultCode: number | Function;

    /**
     * Http code to be used on null action returned content.
     */
    nullResultCode: number | Function;

    /**
     * Http code to be set on successful response.
     */
    successHttpCode: number;

    /**
     * Specifies redirection url for this action.
     */
    redirect: string;

    /**
     * Rendered template to be used for this controller action.
     */
    renderedTemplate: string;

    /**
     * Response headers to be set.
     */
    headers: { [name: string]: any };

    /**
     * Extra options used by @Body decorator.
     */
    bodyExtraOptions: any;

    /**
     * Roles set by @Authorized decorator.
     */
    authorizedRoles: any[];

    /**
     * Params to be appended to the method call.
     */
    appendParams?: (action: Action) => any[];

    /**
     * Special function that will be called instead of orignal method of the target.
     */
    methodOverride?: (actionMetadata: ActionMetadata, action: Action, params: any[]) => Promise<any> | any;

    // -------------------------------------------------------------------------
    // Constructor
    // -------------------------------------------------------------------------

    constructor(controllerMetadata: ControllerMetadata, args: ActionMetadataArgs) {
        this.controllerMetadata = controllerMetadata;
        this.route = args.route;
        this.target = args.target;
        this.method = args.method;
        this.type = args.type;
        this.appendParams = args.appendParams;
        this.methodOverride = args.methodOverride;
    }

    // -------------------------------------------------------------------------
    // Public Methods
    // -------------------------------------------------------------------------

    /**
     * Builds everything action metadata needs.
     * Action metadata can be used only after its build.
     */
    build(responseHandlers: ResponseHandlerMetadata[]) {
        const classTransformerResponseHandler = responseHandlers.find(handler => handler.type === "response-class-transform-options");
        const undefinedResultHandler = responseHandlers.find(handler => handler.type === "on-undefined");
        const nullResultHandler = responseHandlers.find(handler => handler.type === "on-null");
        const successCodeHandler = responseHandlers.find(handler => handler.type === "success-code");
        const redirectHandler = responseHandlers.find(handler => handler.type === "redirect");
        const renderedTemplateHandler = responseHandlers.find(handler => handler.type === "rendered-template");
        const authorizedHandler = responseHandlers.find(handler => handler.type === "authorized");
        const bodyParam = this.params.find(param => param.type === "body");

        if (classTransformerResponseHandler)
            this.responseClassTransformOptions = classTransformerResponseHandler.value;
        if (undefinedResultHandler)
            this.undefinedResultCode = undefinedResultHandler.value;
        if (nullResultHandler)
            this.nullResultCode = nullResultHandler.value;
        if (successCodeHandler)
            this.successHttpCode = successCodeHandler.value;
        if (redirectHandler)
            this.redirect = redirectHandler.value;
        if (renderedTemplateHandler)
            this.renderedTemplate = renderedTemplateHandler.value;

        this.bodyExtraOptions = bodyParam ? bodyParam.extraOptions : undefined;
        this.isBodyUsed = !!this.params.find(param => param.type === "body" || param.type === "body-param");
        this.isFilesUsed = !!this.params.find(param => param.type === "files");
        this.isFileUsed = !!this.params.find(param => param.type === "file");
        this.isJsonTyped = this.controllerMetadata.type === "json";
        this.fullRoute = this.buildFullRoute();
        this.headers = this.buildHeaders(responseHandlers);

        this.isAuthorizedUsed = this.controllerMetadata.isAuthorizedUsed || !!authorizedHandler;
        this.authorizedRoles = (this.controllerMetadata.authorizedRoles || []).concat(authorizedHandler && authorizedHandler.value ? authorizedHandler.value : []);
    }

    // -------------------------------------------------------------------------
    // Private Methods
    // -------------------------------------------------------------------------

    /**
     * Builds full action route.
     */
    private buildFullRoute(): string | RegExp {
        if (this.route instanceof RegExp) {
            if (this.controllerMetadata.route) {
                return ActionMetadata.appendBaseRoute(this.controllerMetadata.route, this.route);
            }
            return this.route;
        }

        let path: string = "";
        if (this.controllerMetadata.route) path += this.controllerMetadata.route;
        if (this.route && typeof this.route === "string") path += this.route;
        return path;
    }

    /**
     * Builds action response headers.
     */
    private buildHeaders(responseHandlers: ResponseHandlerMetadata[]) {
        const contentTypeHandler = responseHandlers.find(handler => handler.type === "content-type");
        const locationHandler = responseHandlers.find(handler => handler.type === "location");

        const headers: { [name: string]: string } = {};
        if (locationHandler)
            headers["Location"] = locationHandler.value;

        if (contentTypeHandler)
            headers["Content-type"] = contentTypeHandler.value;

        const headerHandlers = responseHandlers.filter(handler => handler.type === "header");
        if (headerHandlers)
            headerHandlers.map(handler => headers[handler.value] = handler.secondaryValue);

        return headers;
    }

    // -------------------------------------------------------------------------
    // Public Methods
    // -------------------------------------------------------------------------

    /**
     * Calls action method.
     * Action method is an action defined in a user controller.
     */
    callMethod(params: any[]) {
        return this.controllerMetadata.instance[this.method].apply(this.controllerMetadata.instance, params);
    }

    // -------------------------------------------------------------------------
    // Static Methods
    // -------------------------------------------------------------------------

    /**
     * Appends base route to a given regexp route.
     */
<<<<<<< HEAD
    static appendBaseRoute(baseRoute: string, route: RegExp | string) {
=======
    static appendBaseRoute(baseRoute: string, route: RegExp|string) {
        const prefix = `${baseRoute.length > 0 && baseRoute.indexOf("/") < 0 ? "/" : ""}${baseRoute}`;

>>>>>>> 52f8458e
        if (typeof route === "string")
            return `${prefix}${route}`;

        if (!baseRoute || baseRoute === "") return route;

        const fullPath = `^${prefix}${route.toString().substr(1)}?$`;
        
        return new RegExp(fullPath, route.flags);
    }

}<|MERGE_RESOLUTION|>--- conflicted
+++ resolved
@@ -261,13 +261,8 @@
     /**
      * Appends base route to a given regexp route.
      */
-<<<<<<< HEAD
-    static appendBaseRoute(baseRoute: string, route: RegExp | string) {
-=======
     static appendBaseRoute(baseRoute: string, route: RegExp|string) {
         const prefix = `${baseRoute.length > 0 && baseRoute.indexOf("/") < 0 ? "/" : ""}${baseRoute}`;
-
->>>>>>> 52f8458e
         if (typeof route === "string")
             return `${prefix}${route}`;
 
